--- conflicted
+++ resolved
@@ -4,12 +4,8 @@
     && echo "plugin_cache_dir = \"\$HOME/.terraform.d/plugin-cache\"" > ~/.terraformrc \
     && sed -i 's/enabled=0/enabled=1/' /etc/yum.repos.d/almalinux-crb.repo \
     && dnf update -y \
-<<<<<<< HEAD
     && dnf install -y epel-release \
     && dnf install -y python3-virtualenv python39 wget unzip yum-utils openssh-clients \
-=======
-    && dnf install -y python39 epel-release wget unzip yum-utils openssh-clients \
->>>>>>> a09b5d7c
     && yum-config-manager --add-repo https://download.docker.com/linux/centos/docker-ce.repo \
     && yum-config-manager --add-repo https://rpm.releases.hashicorp.com/RHEL/hashicorp.repo \
     && dnf install -y docker-ce docker-ce-cli containerd.io ansible-core terraform --enablerepo=epel \
