import os


__all__ = ['get_abspath']


<<<<<<< HEAD
def get_abspath(file_path: Path) -> Path:
    return Path(os.path.expandvars(file_path.expanduser())).absolute()
=======
def get_abspath(file_path: str) -> str:
    return os.path.abspath(
        os.path.expandvars(
            os.path.expanduser(file_path)
        )
    )
>>>>>>> a16be075
<|MERGE_RESOLUTION|>--- conflicted
+++ resolved
@@ -4,14 +4,9 @@
 __all__ = ['get_abspath']
 
 
-<<<<<<< HEAD
-def get_abspath(file_path: Path) -> Path:
-    return Path(os.path.expandvars(file_path.expanduser())).absolute()
-=======
 def get_abspath(file_path: str) -> str:
     return os.path.abspath(
         os.path.expandvars(
             os.path.expanduser(file_path)
         )
-    )
->>>>>>> a16be075
+    )