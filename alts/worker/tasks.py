--- conflicted
+++ resolved
@@ -194,7 +194,6 @@
     finally:
         runner.teardown()
         summary = defaultdict(dict)
-<<<<<<< HEAD
         if aborted:
             summary['revoked'] = True
         else:
@@ -217,29 +216,8 @@
                     if CONFIG.logs_uploader_config.skip_artifacts_upload:
                         stage_info.update(inner_data)
                     summary[stage][inner_stage] = stage_info
-=======
-        for stage, stage_data in runner.artifacts.items():
-            # FIXME: Temporary solution, needs to be removed when this
-            #  test system will be the only running one
-            if stage not in TESTS_SECTIONS_NAMES:
-                stage_info = {'success': is_success(stage_data)}
-                if CONFIG.logs_uploader_config.skip_artifacts_upload:
-                    stage_info.update(stage_data)
-                summary[stage] = stage_info
-                continue
-            if stage not in summary:
-                summary[stage] = {}
-            for inner_stage, inner_data in stage_data.items():
-                stage_info = {
-                    'success': is_success(inner_data),
-                    'output': inner_data['stdout'],
-                }
-                if CONFIG.logs_uploader_config.skip_artifacts_upload:
-                    stage_info.update(inner_data)
-                summary[stage][inner_stage] = stage_info
-        if runner.uploaded_logs:
->>>>>>> 8ed73dc0
-            summary['logs'] = runner.uploaded_logs
+            if runner.uploaded_logs:
+                summary['logs'] = runner.uploaded_logs
         if task_params.get('callback_href'):
             full_url = urllib.parse.urljoin(
                 CONFIG.bs_host,
