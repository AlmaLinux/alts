--- conflicted
+++ resolved
@@ -15,17 +15,8 @@
 __all__ = ['CONFIG', 'CONFIG_FILE_PATH', 'RESOURCES_DIR']
 
 
-<<<<<<< HEAD
-CONFIG_FILE_PATH = get_abspath(Path(
-    os.environ.get(
-        'CELERY_CONFIG_PATH',
-        '~/.config/alts/celery.yaml',
-    ))
-)
-=======
 CONFIG_FILE_PATH = get_abspath(
     os.environ.get('CELERY_CONFIG_PATH', '~/.config/alts/celery.yaml'))
->>>>>>> a16be075
 CONFIG = get_config_dict_from_yaml(CONFIG_FILE_PATH, CeleryConfig)
 # Point to the project root directory
 BASE_DIR = os.path.abspath(Path(os.path.dirname(__file__)) / '../..')
