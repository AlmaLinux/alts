--- conflicted
+++ resolved
@@ -124,9 +124,8 @@
         """
         Renders Terraform file for creating a template.
         """
-<<<<<<< HEAD
         vm_group_name = CONFIG.opennebula_config.vm_group
-        nebula_tf_file = self._work_dir.joinpath(self.TF_MAIN_FILE)
+        nebula_tf_file = os.path.join(self._work_dir, self.TF_MAIN_FILE)
         template_id, image_id = self.find_template_and_image_ids()
         self._render_template(
             template_name=f'{self.TF_MAIN_FILE}.tmpl',
@@ -136,14 +135,6 @@
             image_id=image_id,
             template_id=template_id,
             opennebula_network=CONFIG.opennebula_config.network,
-=======
-        vm_group_name = CONFIG.opennebula_vm_group
-        nebula_tf_file = os.path.join(self._work_dir, self.TF_MAIN_FILE)
-        self._render_template(
-            f'{self.TF_MAIN_FILE}.tmpl', nebula_tf_file,
-            vm_name=self.env_name, vm_group_name=vm_group_name,
-            image_id=self.find_image(),
->>>>>>> a16be075
         )
 
     def _render_tf_variables_file(self):
