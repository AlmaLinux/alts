import datetime
import fcntl
import gzip
import json
import logging
import os
import re
import shutil
import tempfile
import time
import typing
from functools import wraps
from pathlib import Path
from typing import List, Optional, Union

from mako.lookup import TemplateLookup
from plumbum import local

from alts.shared.exceptions import *
from alts.shared.types import ImmutableDict
from alts.shared.uploaders.base import BaseLogsUploader, UploadError
from alts.shared.uploaders.pulp import PulpLogsUploader
from alts.worker import CONFIG, RESOURCES_DIR


__all__ = ['BaseRunner', 'GenericVMRunner', 'command_decorator', 'TESTS_SECTION_NAME']


TESTS_SECTION_NAME = 'tests'
TF_INIT_LOCK_PATH = '/tmp/tf_init_lock'


def command_decorator(exception_class, artifacts_key, error_message, additional_section_name=None):
    def method_wrapper(fn):
        @wraps(fn)
        def inner_wrapper(*args, **kwargs):
            self = args[0]
            args = args[1:]
            if not self._work_dir or not os.path.exists(self._work_dir):
                return
            start = datetime.datetime.utcnow()
            exit_code, stdout, stderr = fn(self, *args, **kwargs)
            finish = datetime.datetime.utcnow()
            add_to = self._artifacts
            if additional_section_name:
                if additional_section_name not in self._artifacts:
                    self._artifacts[additional_section_name] = {}
                    add_to = self._artifacts[additional_section_name]
            add_to[artifacts_key] = {
                'exit_code': exit_code,
                'stderr': stderr,
                'stdout': stdout
            }
            self._stats[artifacts_key] = {
                'start_ts': start.isoformat(),
                'finish_ts': finish.isoformat(),
                'delta': (finish - start).total_seconds()
            }
            if exit_code != 0:
                self._logger.error(
                    '%s, exit code: %s, error:\n%s',
                    error_message, exit_code, stderr,
                )
                raise exception_class(error_message)
            else:
                self._logger.info('Operation completed successfully')
            # Return results of command execution
            return exit_code, stdout, stderr
        return inner_wrapper
    return method_wrapper


class BaseRunner(object):
    """
    This class describes a basic interface of test runner on some instance
    like Docker container, virtual machine, etc.

    """
    TYPE = 'base'
    ARCHITECTURES_MAPPING = ImmutableDict(
        aarch64=['arm64', 'aarch64'],
        x86_64=['x86_64', 'amd64', 'i686', 'i386', 'i486', 'i586'],
        ppc64le=['ppc64le'],
        s390x=['s390x'],
    )
    COST = 0
    TF_VARIABLES_FILE = None
    TF_MAIN_FILE = None
    TF_VERSIONS_FILE = 'versions.tf'
    ANSIBLE_PLAYBOOK = 'playbook.yml'
    ANSIBLE_CONFIG = 'ansible.cfg'
    ANSIBLE_INVENTORY_FILE = 'hosts'
    TEMPFILE_PREFIX = 'base_test_runner_'
    INTEGRITY_TESTS_DIR = 'package_tests'

    def __init__(
        self,
        task_id: str,
        dist_name: str,
        dist_version: Union[str, int],
        repositories: List[dict] = None,
        dist_arch: str = 'x86_64',
        artifacts_uploader: BaseLogsUploader = None,
        test_configuration: typing.Optional[dict] = None,
    ):
        # Environment ID and working directory preparation
        self._task_id = task_id
        self._env_name = f'{self.TYPE}_{task_id}'
        self._test_configuration = test_configuration
        self._logger = self.init_test_task_logger(task_id, dist_arch)
        self._task_log_file = None
        self._task_log_handler = None
        self._work_dir = None
        self._artifacts_dir = None
        self._inventory_file_path = None
        self._integrity_tests_dir = None
        self._class_resources_dir = os.path.join(RESOURCES_DIR, self.TYPE)
        self._template_lookup = TemplateLookup(
            directories=[RESOURCES_DIR, self._class_resources_dir])
        if not artifacts_uploader:
            if not CONFIG.logs_uploader_config.skip_artifacts_upload:
                self._uploader = PulpLogsUploader(
                    CONFIG.logs_uploader_config.pulp_host,
                    CONFIG.logs_uploader_config.pulp_user,
                    CONFIG.logs_uploader_config.pulp_password,
                    concurrency=CONFIG.logs_uploader_config.uploader_concurrency
                )
        else:
            self._uploader = artifacts_uploader

        # Basic commands and tools setup
        self._ansible_connection_type = 'ssh'

        # Package-specific variables that define needed container/VM
        self._dist_name = dist_name.lower()
        self._dist_version = str(dist_version).lower()
        self._dist_arch = dist_arch.lower()

        # Package installation and test stuff
        self._repositories = repositories or []

        self._artifacts = {}
        self._uploaded_logs = None
        self._stats = {}

    @property
    def artifacts(self):
        return self._artifacts

    @property
    def uploaded_logs(self) -> typing.Dict[str, str]:
        return self._uploaded_logs

    @property
    def pkg_manager(self):
        if (self._dist_name == 'fedora' or
                (self._dist_name in CONFIG.rhel_flavors
                 and self._dist_version.startswith('8'))):
            return 'dnf'
        elif self._dist_name in CONFIG.rhel_flavors:
            return 'yum'
        elif self._dist_name in CONFIG.debian_flavors:
            return 'apt-get'
        else:
            raise ValueError(f'Unknown distribution: {self._dist_name}')

    @property
    def ansible_connection_type(self):
        return self._ansible_connection_type

    @property
    def dist_arch(self):
        return self._dist_arch

    @property
    def dist_name(self):
        return self._dist_name

    @property
    def dist_version(self):
        return self._dist_version

    @property
    def repositories(self):
        return self._repositories

    @property
    def env_name(self):
        return self._env_name

    @property
    def stats(self):
        return self._stats

    def __init_task_logger(self, log_file):
        """
        Task logger initialization, configures a test task   logger to write
        output to the given log file.

        Parameters
        ----------
        log_file : str
            Task log file path.

        Returns
        -------
        logging.Handler
            Task logging handler.
        """
        handler = logging.StreamHandler(
            gzip.open(log_file, 'wt', encoding='utf-8'),
        )
        handler.setLevel(logging.DEBUG)
        formatter = logging.Formatter("%(asctime)s %(levelname)-8s]: "
                                      "%(message)s", "%H:%M:%S %d.%m.%y")
        handler.setFormatter(formatter)
        self._logger.addHandler(handler)
        return handler

    def __close_task_logger(self, task_handler):
        """
        Closes the specified task log handler and removes it from the current
        test task logger.

        Parameters
        ----------
        task_handler : logging.Handler
            Task log handler.
        """
        task_handler.flush()
        task_handler.close()
        self._logger.handlers.remove(task_handler)

    # TODO: Think of better implementation
    def _create_work_dir(self):
        if not self._work_dir or not os.path.exists(self._work_dir):
            self._work_dir = Path(tempfile.mkdtemp(prefix=self.TEMPFILE_PREFIX))
        return self._work_dir

    # TODO: Think of better implementation
    def _create_artifacts_dir(self):
        if not self._work_dir:
            self._work_dir = self._create_work_dir()
        path = self._work_dir / 'artifacts'
        if not os.path.exists(path):
            os.mkdir(path)
        return path

    def __del__(self):
        self.stop_env()
        self.erase_work_dir()

    def _render_template(self, template_name, result_file_path, **kwargs):
        template = self._template_lookup.get_template(template_name)
        with open(result_file_path, 'wt') as f:
            content = template.render(**kwargs)
            f.write(content)

    def _create_ansible_inventory_file(self, vm_ip: str = None):
        self._inventory_file_path = os.path.join(
            self._work_dir, self.ANSIBLE_INVENTORY_FILE)
        self._render_template(
<<<<<<< HEAD
            template_name=str(
                self.ANSIBLE_INVENTORY_FILE.with_suffix('.tmpl')
            ),
            result_file_path=self._inventory_file_path,
            env_name=self.env_name,
            vm_ip=vm_ip,
            connection_type=self.ansible_connection_type,
=======
            f'{self.ANSIBLE_INVENTORY_FILE}.tmpl', self._inventory_file_path,
            env_name=self.env_name, vm_ip=vm_ip,
            connection_type=self.ansible_connection_type
>>>>>>> a16be075
        )

    def _render_tf_main_file(self):
        """
        Renders main Terraform file for the instance managing

        Returns:

        """
        raise NotImplementedError

    def _render_tf_variables_file(self):
        """
        Renders Terraform variables file

        Returns:

        """
        raise NotImplementedError

    def _detect_full_package_name(
            self, package_name: str, package_version: str = None) -> str:
        if package_version:
            if self.pkg_manager in ('yum', 'dnf'):
                full_pkg_name = f'{package_name}-{package_version}'
            else:
                full_pkg_name = f'{package_name}={package_version}'
        else:
            full_pkg_name = package_name
        return full_pkg_name

    # First step
    def prepare_work_dir_files(self, create_ansible_inventory=False):
        # In case if you've removed worker folder, recreate one
        if not self._work_dir or not os.path.exists(self._work_dir):
            self._work_dir = self._create_work_dir()
            self._artifacts_dir = self._create_artifacts_dir()
        try:
            # Write resources that are not templated into working directory
            for ansible_file in (self.ANSIBLE_CONFIG, self.ANSIBLE_PLAYBOOK):
                shutil.copy(os.path.join(RESOURCES_DIR, ansible_file),
                            os.path.join(self._work_dir, ansible_file))
            shutil.copy(
                os.path.join(self._class_resources_dir, self.TF_VERSIONS_FILE),
                os.path.join(self._work_dir, self.TF_VERSIONS_FILE)
            )
            # Copy integrity tests into working directory
            self._integrity_tests_dir = os.path.join(
                self._work_dir, self.INTEGRITY_TESTS_DIR)
            shutil.copytree(os.path.join(RESOURCES_DIR,
                                         self.INTEGRITY_TESTS_DIR),
                            self._integrity_tests_dir)

            self._create_ansible_inventory_file()
            self._render_tf_main_file()
            self._render_tf_variables_file()
        except Exception as e:
            raise WorkDirPreparationError('Cannot create working directory and'
                                          ' needed files') from e

    # After: prepare_work_dir_files
    @command_decorator(TerraformInitializationError, 'initialize_terraform',
                       'Cannot initialize terraform')
    def initialize_terraform(self):
        self._logger.info(
            'Initializing Terraform environment for %s...',
            self.env_name,
        )
        self._logger.debug('Running "terraform init" command')
        lock = None
        lock_fileno = None
        try:
            lock = open(TF_INIT_LOCK_PATH, 'a+')
            lock_fileno = lock.fileno()
            while True:
                try:
                    fcntl.flock(lock_fileno, fcntl.LOCK_EX | fcntl.LOCK_NB)
                except BlockingIOError:
                    time.sleep(1)
                else:
                    break
            return local['terraform'].run('init', retcode=None,
                                          cwd=self._work_dir)
        finally:
            if lock_fileno:
                fcntl.flock(lock_fileno, fcntl.LOCK_UN)
            if lock:
                lock.close()

    # After: initialize_terraform
    @command_decorator(StartEnvironmentError, 'start_environment',
                       'Cannot start environment')
    def start_env(self):
        self._logger.info(
            'Starting the environment %s...',
            self.env_name,
        )
        self._logger.debug('Running "terraform apply --auto-approve" command')
        cmd_args = ['apply', '--auto-approve']
        if self.TF_VARIABLES_FILE:
            cmd_args.extend(['--var-file', self.TF_VARIABLES_FILE])
        return local['terraform'].run(args=cmd_args, retcode=None,
                                      cwd=self._work_dir)

    # After: start_env
    @command_decorator(ProvisionError, 'initial_provision',
                       'Cannot run initial provision')
    def initial_provision(self, verbose=False):
        # To pass dictionary into Ansible variables we need to pass
        # variables itself as a dictionary thus doing this weird
        # temporary dictionary
        var_dict = {'repositories': self._repositories,
                    'integrity_tests_dir': str(self._integrity_tests_dir)}
        cmd_args = ['-i', str(self.ANSIBLE_INVENTORY_FILE),
                    self.ANSIBLE_PLAYBOOK, '-e', f'{var_dict}',
                    '-t', 'initial_provision', '-vv']
        self._logger.info('Command args: %s', cmd_args)
        if verbose:
            cmd_args.append('-vvvv')
        cmd_args_str = ' '.join(cmd_args)
        self._logger.info('Provisioning the environment %s...', self.env_name)
        self._logger.debug(
            'Running "ansible-playbook %s" command', cmd_args_str)
        return local['ansible-playbook'].run(
            args=cmd_args, retcode=None, cwd=self._work_dir)

    @command_decorator(InstallPackageError, 'install_package',
                       'Cannot install package')
    def install_package(self, package_name: str, package_version: str = None,
                        module_name: str = None, module_stream: str = None,
                        module_version: str = None):

        full_pkg_name = self._detect_full_package_name(
            package_name, package_version=package_version)

        self._logger.info(
            'Installing %s on %s...',
            full_pkg_name, self.env_name,
        )
        cmd_args = ['-i', str(self.ANSIBLE_INVENTORY_FILE),
                    self.ANSIBLE_PLAYBOOK,
                    '-e', f'pkg_name={full_pkg_name}', '-vv']
        if module_name and module_stream and module_version:
            cmd_args.extend(['-e', f'module_name={module_name}',
                             '-e', f'module_stream={module_stream}',
                             '-e', f'module_version={module_version}'])
        cmd_args.extend(['-t', 'install_package'])
        cmd_args_str = ' '.join(cmd_args)
        self._logger.debug(
            f'Running "ansible-playbook {cmd_args_str}" command')
        return local['ansible-playbook'].run(
            args=cmd_args, retcode=None, cwd=self._work_dir)

    @command_decorator(UninstallPackageError, 'uninstall_package',
                       'Cannot uninstall package')
    def uninstall_package(self, package_name: str, package_version: str = None,
                          module_name: str = None, module_stream: str = None,
                          module_version: str = None):
        if package_name in CONFIG.uninstall_excluded_pkgs:
            return

        full_pkg_name = self._detect_full_package_name(
            package_name, package_version=package_version)

        self._logger.info(
            'Uninstalling %s from %s...',
            full_pkg_name, self.env_name,
        )
        cmd_args = ['-i', str(self.ANSIBLE_INVENTORY_FILE),
                    self.ANSIBLE_PLAYBOOK,
                    '-e', f'pkg_name={full_pkg_name}', '-vv']
        if module_name and module_stream and module_version:
            cmd_args.extend(['-e', f'module_name={module_name}',
                             '-e', f'module_stream={module_stream}',
                             '-e', f'module_version={module_version}'])
        cmd_args.extend(['-t', 'uninstall_package'])
        cmd_args_str = ' '.join(cmd_args)
        self._logger.debug(
            f'Running "ansible-playbook {cmd_args_str}" command')
        return local['ansible-playbook'].run(
            args=cmd_args, retcode=None, cwd=self._work_dir)

    @command_decorator(PackageIntegrityTestsError, 'package_integrity_tests',
                       'Package integrity tests failed',
                       additional_section_name=TESTS_SECTION_NAME)
    def run_package_integrity_tests(self, package_name: str,
                                    package_version: str = None):
        """
        Run basic integrity tests for the package

        Parameters
        ----------
        package_name:       str
            Package name
        package_version:    str
            Package version

        Returns
        -------
        tuple
            Exit code, stdout and stderr from executed command

        """
        cmd_args = ['--tap-stream', '--tap-files', '--tap-outdir',
                    self._artifacts_dir, '--hosts', 'ansible://all',
                    '--ansible-inventory', self._inventory_file_path,
                    '--package-name', package_name]
        if package_version:
            full_pkg_name = f'{package_name}-{package_version}'
            cmd_args.extend(['--package-version', package_version])
        else:
            full_pkg_name = package_name
        cmd_args.append('tests')
        self._logger.info('Running package integrity tests for '
                          '%s on %s...', full_pkg_name, self.env_name)
        return local['py.test'].run(args=cmd_args, retcode=None,
                                    cwd=self._integrity_tests_dir)

    def publish_artifacts_to_storage(self):
        # Should upload artifacts from artifacts directory to preferred
        # artifacts storage (S3, Minio, etc.)

        if CONFIG.logs_uploader_config.skip_artifacts_upload:
            self._logger.warning(
                'Skipping artifacts upload due to configuration',
            )
            return

        def replace_host_name(log_string) -> str:
            return re.sub(r'\[local\]', f'[{self._task_id}', log_string)

        def write_to_file(file_base_name: str, artifacts_section: dict):
            log_file_path = os.path.join(
                self._artifacts_dir, f'{file_base_name}_{self._task_id}.log')
            with open(log_file_path, 'wb') as fd:
                stdout = replace_host_name(artifacts_section["stdout"])
                file_content = (
                    f'Task ID: {self._task_id}\n'
                    f'Time: {datetime.datetime.utcnow().isoformat()}\n'
                    f'Exit code: {artifacts_section["exit_code"]}\n'
                    f'Stdout:\n\n{stdout}'
                )
                if artifacts_section.get('stderr'):
                    stderr = replace_host_name(artifacts_section["stderr"])
                    file_content += f'Stderr:\n\n{stderr}'
                fd.write(gzip.compress(file_content.encode()))

        for artifact_key, content in self.artifacts.items():
            if artifact_key == TESTS_SECTION_NAME:
                for inner_artifact_key, inner_content in content.items():
                    log_base_name = f'{TESTS_SECTION_NAME}_{inner_artifact_key}'
                    write_to_file(log_base_name, inner_content)
            elif artifact_key == 'initialize_terraform':
                stdout = content['stdout']
                content['stdout'] = f'Task ID: {self._task_id}\n\n{stdout}'
                write_to_file(artifact_key, content)
            else:
                write_to_file(artifact_key, content)

        upload_dir = os.path.join(
            CONFIG.logs_uploader_config.artifacts_root_directory,
            self._task_id
        )
        try:
            artifacts = self._uploader.upload(
                self._artifacts_dir, upload_dir=upload_dir)
            self._uploaded_logs = artifacts
        except UploadError as e:
            raise PublishArtifactsError from e

    # After: install_package and run_tests
    @command_decorator(StopEnvironmentError, 'stop_environment',
                       'Cannot destroy environment')
    def stop_env(self):
        if os.path.exists(self._work_dir):
            self._logger.info('Destroying the environment %s...', self.env_name)
            self._logger.debug(
                'Running "terraform destroy --auto-approve" command')
            cmd_args = ['destroy', '--auto-approve']
            if self.TF_VARIABLES_FILE:
                cmd_args.extend(['--var-file', self.TF_VARIABLES_FILE])
            return local['terraform'].run(args=cmd_args, retcode=None,
                                          cwd=self._work_dir)

    def erase_work_dir(self):
        if self._work_dir and os.path.exists(self._work_dir):
            self._logger.info('Erasing working directory...')
            try:
                shutil.rmtree(self._work_dir)
            except Exception as e:
                self._logger.error(
                    'Error while erasing working directory: %s', e,
                )
            else:
                self._logger.info('Working directory was successfully removed')

    def setup(self):
        self._stats['started_at'] = datetime.datetime.utcnow().isoformat()
        self.prepare_work_dir_files()
        self._task_log_file = os.path.join(
            self._work_dir, f'alts-{self._task_id}-{self._dist_arch}.log'
        )
        self._task_log_handler = self.__init_task_logger(self._task_log_file)
        result = self.initialize_terraform()
        result = self.start_env()
        self.initial_provision()

    def teardown(self, publish_artifacts: bool = True):
        try:
            self.stop_env()
        except Exception as e:
            self._logger.error('Error while stop environment: %s', e)
        if publish_artifacts:
            try:
                self.publish_artifacts_to_storage()
            except Exception as e:
                self._logger.exception('Exception while publishing artifacts: '
                                       '%s', str(e))
            finally:
                if not self._uploaded_logs:
                    self._uploaded_logs = []
                if self._task_log_handler:
                    self.__close_task_logger(self._task_log_handler)
                self._uploaded_logs.append(
                    self._uploader.upload_single_file(self._task_log_file)
                )

        self.erase_work_dir()

    @staticmethod
    def init_test_task_logger(task_id, arch):
        """
        Test task logger initialization.

        Returns
        -------
        logging.Logger
            Test task logger.
        """
        logger = logging.getLogger(f'test_task-{task_id}-{arch}-logger')
        logger.handlers = []
        logger.setLevel(logging.DEBUG)
        formatter = logging.Formatter("%(asctime)s %(levelname)-8s: "
                                      "%(message)s",
                                      "%H:%M:%S %d.%m.%y")
        handler = logging.StreamHandler()
        handler.setLevel(logging.DEBUG)
        handler.setFormatter(formatter)
        logger.addHandler(handler)
        return logger

    def reboot_target(self, reboot_timeout: int = 120) -> bool:
        ansible = local['ansible']
        module_args = {
            'reboot_timeout': reboot_timeout,
        }
        cmd_args = (
            '-i', str(self.ANSIBLE_INVENTORY_FILE),
            '-m', 'reboot',
            '-a', f'"{json.dumps(module_args)}"',
            'all',
        )
        exit_code, stdout, stderr = ansible.run(
            args=cmd_args, retcode=None, cwd=self._work_dir,
        )
        if exit_code == 0:
            return True
        self._logger.error(
            'Unable to connect to VM. Stdout: %s\nStderr: %s',
            stdout, stderr,
        )
        return False


class GenericVMRunner(BaseRunner):

    def __init__(
        self,
        task_id: str,
        dist_name: str,
        dist_version: Union[str, int],
        repositories: List[dict] = None,
        dist_arch: str = 'x86_64',
        test_configuration: Optional[dict] = None
    ):
        super().__init__(
            task_id,
            dist_name,
            dist_version,
            repositories=repositories,
            dist_arch=dist_arch,
            test_configuration=test_configuration,
        )
        ssh_key_path = os.path.abspath(
            os.path.expanduser(CONFIG.ssh_public_key_path))
        if not os.path.exists(ssh_key_path):
            self._logger.error('SSH key is missing')
        else:
            with open(ssh_key_path, 'rt') as f:
                self._ssh_public_key = f.read().strip()

    @property
    def ssh_public_key(self):
        return self._ssh_public_key

    def _wait_for_ssh(self, retries=60):
        ansible = local['ansible']
        cmd_args = ('-i', str(self.ANSIBLE_INVENTORY_FILE),
                    '-m', 'ping', 'all')
        stdout = None
        stderr = None
        while retries > 0:
            exit_code, stdout, stderr = ansible.run(
                args=cmd_args, retcode=None, cwd=self._work_dir)
            if exit_code == 0:
                return True
            else:
                retries -= 1
                time.sleep(10)
        self._logger.error(
            'Unable to connect to VM. Stdout: %s\nStderr: %s',
            stdout, stderr,
        )
        return False

    def start_env(self):
        super().start_env()
        # VM gets its IP address only after deploy.
        # To extract it, the `vm_ip` output should be defined
        # in Terraform main file.
        exit_code, stdout, stderr = local['terraform'].run(
            args=('output', '-raw', 'vm_ip'), retcode=None, cwd=self._work_dir)
        if exit_code != 0:
            error_message = f'Cannot get VM IP: {stderr}'
            self._logger.error(error_message)
            raise StartEnvironmentError(error_message)
        self._create_ansible_inventory_file(vm_ip=stdout)
        self._logger.info('Waiting for SSH port to be available')
        is_online = self._wait_for_ssh()
        if not is_online:
            error_message = f'Machine {self.env_name} is started, but ' \
                            f'SSH connection is not working'
            self._logger.error(error_message)
            raise StartEnvironmentError(error_message)
        self._logger.info('Machine is available for SSH connection')<|MERGE_RESOLUTION|>--- conflicted
+++ resolved
@@ -34,7 +34,7 @@
     def method_wrapper(fn):
         @wraps(fn)
         def inner_wrapper(*args, **kwargs):
-            self = args[0]
+            self = args[0]  # type: BaseRunner
             args = args[1:]
             if not self._work_dir or not os.path.exists(self._work_dir):
                 return
@@ -110,7 +110,7 @@
         self._logger = self.init_test_task_logger(task_id, dist_arch)
         self._task_log_file = None
         self._task_log_handler = None
-        self._work_dir = None
+        self._work_dir = None  # type: typing.Optional[Path]
         self._artifacts_dir = None
         self._inventory_file_path = None
         self._integrity_tests_dir = None
@@ -260,19 +260,9 @@
         self._inventory_file_path = os.path.join(
             self._work_dir, self.ANSIBLE_INVENTORY_FILE)
         self._render_template(
-<<<<<<< HEAD
-            template_name=str(
-                self.ANSIBLE_INVENTORY_FILE.with_suffix('.tmpl')
-            ),
-            result_file_path=self._inventory_file_path,
-            env_name=self.env_name,
-            vm_ip=vm_ip,
-            connection_type=self.ansible_connection_type,
-=======
             f'{self.ANSIBLE_INVENTORY_FILE}.tmpl', self._inventory_file_path,
             env_name=self.env_name, vm_ip=vm_ip,
             connection_type=self.ansible_connection_type
->>>>>>> a16be075
         )
 
     def _render_tf_main_file(self):
@@ -385,10 +375,9 @@
         # variables itself as a dictionary thus doing this weird
         # temporary dictionary
         var_dict = {'repositories': self._repositories,
-                    'integrity_tests_dir': str(self._integrity_tests_dir)}
-        cmd_args = ['-i', str(self.ANSIBLE_INVENTORY_FILE),
-                    self.ANSIBLE_PLAYBOOK, '-e', f'{var_dict}',
-                    '-t', 'initial_provision', '-vv']
+                    'integrity_tests_dir': self._integrity_tests_dir}
+        cmd_args = ['-i', self.ANSIBLE_INVENTORY_FILE, self.ANSIBLE_PLAYBOOK,
+                    '-e', f'{var_dict}', '-t', 'initial_provision', '-vv']
         self._logger.info('Command args: %s', cmd_args)
         if verbose:
             cmd_args.append('-vvvv')
@@ -412,8 +401,7 @@
             'Installing %s on %s...',
             full_pkg_name, self.env_name,
         )
-        cmd_args = ['-i', str(self.ANSIBLE_INVENTORY_FILE),
-                    self.ANSIBLE_PLAYBOOK,
+        cmd_args = ['-i', self.ANSIBLE_INVENTORY_FILE, self.ANSIBLE_PLAYBOOK,
                     '-e', f'pkg_name={full_pkg_name}', '-vv']
         if module_name and module_stream and module_version:
             cmd_args.extend(['-e', f'module_name={module_name}',
@@ -441,8 +429,7 @@
             'Uninstalling %s from %s...',
             full_pkg_name, self.env_name,
         )
-        cmd_args = ['-i', str(self.ANSIBLE_INVENTORY_FILE),
-                    self.ANSIBLE_PLAYBOOK,
+        cmd_args = ['-i', self.ANSIBLE_INVENTORY_FILE, self.ANSIBLE_PLAYBOOK,
                     '-e', f'pkg_name={full_pkg_name}', '-vv']
         if module_name and module_stream and module_version:
             cmd_args.extend(['-e', f'module_name={module_name}',
@@ -576,8 +563,8 @@
             self._work_dir, f'alts-{self._task_id}-{self._dist_arch}.log'
         )
         self._task_log_handler = self.__init_task_logger(self._task_log_file)
-        result = self.initialize_terraform()
-        result = self.start_env()
+        self.initialize_terraform()
+        self.start_env()
         self.initial_provision()
 
     def teardown(self, publish_artifacts: bool = True):
@@ -680,8 +667,7 @@
 
     def _wait_for_ssh(self, retries=60):
         ansible = local['ansible']
-        cmd_args = ('-i', str(self.ANSIBLE_INVENTORY_FILE),
-                    '-m', 'ping', 'all')
+        cmd_args = ('-i', self.ANSIBLE_INVENTORY_FILE, '-m', 'ping', 'all')
         stdout = None
         stderr = None
         while retries > 0:
@@ -709,6 +695,8 @@
             error_message = f'Cannot get VM IP: {stderr}'
             self._logger.error(error_message)
             raise StartEnvironmentError(error_message)
+        # Because we don't know about a VM's IP before its creating
+        # And get an IP after launch of terraform script
         self._create_ansible_inventory_file(vm_ip=stdout)
         self._logger.info('Waiting for SSH port to be available')
         is_online = self._wait_for_ssh()
