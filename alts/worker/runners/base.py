import datetime
import fcntl
import gzip
import logging
import os
import random
import re
import shutil
import tempfile
import time
import urllib.parse
from functools import wraps
from pathlib import Path
from typing import Any, Callable, Dict, List, Optional, Union

from mako.lookup import TemplateLookup
from plumbum import local, ProcessExecutionError, ProcessTimedOut

from alts.shared.exceptions import (
    InstallPackageError,
    PackageIntegrityTestsError,
    ProvisionError,
    PublishArtifactsError,
    StartEnvironmentError,
    StopEnvironmentError,
    TerraformInitializationError,
    ThirdPartyTestError,
    UninstallPackageError,
    WorkDirPreparationError,
)
from alts.shared.types import ImmutableDict
from alts.shared.uploaders.base import BaseLogsUploader, UploadError
from alts.shared.uploaders.pulp import PulpLogsUploader
<<<<<<< HEAD
from alts.shared.exceptions import AbortedTestTask
=======
from alts.shared.utils.asyncssh import AsyncSSHClient
>>>>>>> 8ed73dc0
from alts.shared.utils.git_utils import (
    clone_gerrit_repo,
    clone_git_repo,
    git_reset_hard,
    prepare_gerrit_command,
)
from alts.worker import CONFIG, RESOURCES_DIR
from alts.worker.executors.ansible import AnsibleExecutor
from alts.worker.executors.bats import BatsExecutor
from alts.worker.executors.command import CommandExecutor
from alts.worker.executors.shell import ShellExecutor

__all__ = [
    'BaseRunner',
    'GenericVMRunner',
    'command_decorator',
    'TESTS_SECTION_NAME',
    'TESTS_SECTIONS_NAMES',
]


TESTS_SECTION_NAME = 'tests'
THIRD_PARTY_SECTION_NAME = 'third_party'
TESTS_SECTIONS_NAMES = (
    TESTS_SECTION_NAME,
    THIRD_PARTY_SECTION_NAME,
)
TF_INIT_LOCK_PATH = '/tmp/tf_init_lock'
BASE_SYSTEM_INFO_COMMANDS = {
    'Current disk space usage': 'df -h',
    'Kernel version': 'uname -a',
    'Environment IP': 'ip a',
    'Environment uptime': 'uptime',
}


def command_decorator(
    artifacts_key,
    error_message,
    exception_class=None,
    additional_section_name=None,
    is_abortable=True,
):
    def method_wrapper(fn):
        @wraps(fn)
        def inner_wrapper(*args, **kwargs):
            self, *args = args
            if is_abortable and not self.already_aborted:
                self._raise_if_aborted()
            if not self._work_dir or not os.path.exists(self._work_dir):
                return
            start = datetime.datetime.utcnow()
            exit_code, stdout, stderr = fn(self, *args, **kwargs)
            finish = datetime.datetime.utcnow()
            add_to = self._artifacts
            key = kwargs.get('artifacts_key', artifacts_key)
            section_name = kwargs.get(
                'additional_section_name',
                additional_section_name,
            )
            if section_name:
                if section_name not in self._artifacts:
                    self._artifacts[section_name] = {}
                add_to = self._artifacts[section_name]
            add_to[key] = {
                'exit_code': exit_code,
                'stderr': stderr,
                'stdout': stdout,
            }
            self._stats[key] = {
                'start_ts': start.isoformat(),
                'finish_ts': finish.isoformat(),
                'delta': (finish - start).total_seconds(),
            }
            if exit_code != 0 and exception_class:
                self._logger.error(
                    '%s, exit code: %s, error:\n%s',
                    error_message,
                    exit_code,
                    stderr,
                )
                raise exception_class(error_message)
            self._logger.info('Operation completed successfully')
            # Return results of command execution
            return exit_code, stdout, stderr

        return inner_wrapper

    return method_wrapper


class BaseRunner(object):
    """
    This class describes a basic interface of test runner on some instance
    like Docker container, virtual machine, etc.

    """

    TYPE = 'base'
    ARCHITECTURES_MAPPING = ImmutableDict(
        aarch64=['arm64', 'aarch64'],
        x86_64=['x86_64', 'amd64', 'i686', 'i386', 'i486', 'i586'],
        ppc64le=['ppc64le'],
        s390x=['s390x'],
    )
    COST = 0
    TF_VARIABLES_FILE = None
    TF_MAIN_FILE = None
    TF_VERSIONS_FILE = 'versions.tf'
    ANSIBLE_PLAYBOOK = 'playbook.yml'
    ANSIBLE_CONFIG = 'ansible.cfg'
    ANSIBLE_TEMPLATES_DIR = 'templates'
    ANSIBLE_INVENTORY_FILE = 'hosts'
    TEMPFILE_PREFIX = 'base_test_runner_'
    INTEGRITY_TESTS_DIR = 'package_tests'
    INIT_TESTS = frozenset(['0_init', '0_init.yml'])

    already_aborted: bool = False

    def __init__(
        self,
        task_id: str,
        task_is_aborted: Callable,
        dist_name: str,
        dist_version: Union[str, int],
        repositories: Optional[List[dict]] = None,
        dist_arch: str = 'x86_64',
        artifacts_uploader: Optional[BaseLogsUploader] = None,
        test_configuration: Optional[dict] = None,
        verbose: bool = False,
    ):
        # Environment ID and working directory preparation
        self._task_id = task_id
        self._task_is_aborted = task_is_aborted
        self._vm_ip = None
        if test_configuration is None:
            test_configuration = {}
        self._test_configuration = test_configuration
        self._test_env = self._test_configuration.get('test_env', {})
        self._logger = self.init_test_task_logger(
            task_id,
            dist_arch,
            verbose=verbose,
        )
        self._task_log_file = None
        self._task_log_handler = None
        self._work_dir = None
        self._artifacts_dir = None
        self._inventory_file_path = None
        self._integrity_tests_dir = None
        self._class_resources_dir = os.path.join(RESOURCES_DIR, self.TYPE)
        self._template_lookup = TemplateLookup(
            directories=[RESOURCES_DIR, self._class_resources_dir]
        )
        self._uploader = artifacts_uploader
        if (
            not artifacts_uploader
            and not CONFIG.logs_uploader_config.skip_artifacts_upload
        ):
            self._uploader = PulpLogsUploader(
                CONFIG.logs_uploader_config.pulp_host,
                CONFIG.logs_uploader_config.pulp_user,
                CONFIG.logs_uploader_config.pulp_password,
                concurrency=CONFIG.logs_uploader_config.uploader_concurrency,
            )

        # Basic commands and tools setup
        self._ansible_connection_type = 'ssh'

        # Package-specific variables that define needed container/VM
        self._dist_name = dist_name.lower()
        self._dist_version = str(dist_version).lower()
        self._dist_arch = dist_arch.lower()
        self._env_name = re.sub(
            r'\.',
            '_',
            f'alts_{self.TYPE}_{self.dist_name}_'
            f'{self.dist_version}_{self.dist_arch}_{task_id}',
        )

        # Package installation and test stuff
        repos = repositories or []
        self._repositories = self.prepare_repositories(repos)
        self.add_credentials_to_build_repos()

        self._artifacts = {}
        self._uploaded_logs = None
        self._stats = {}
        self._verbose = verbose

    @property
    def artifacts(self):
        return self._artifacts

    @property
    def uploaded_logs(self) -> Dict[str, str]:
        return self._uploaded_logs

    @property
    def pkg_manager(self):
        if self._dist_name == 'fedora' or (
            self._dist_name in CONFIG.rhel_flavors
            and self._dist_version.startswith(('8', '9', '10'))
        ):
            return 'dnf'
        if self._dist_name in CONFIG.rhel_flavors:
            return 'yum'
        if self._dist_name in CONFIG.debian_flavors:
            return 'apt-get'
        raise ValueError(f'Unknown distribution: {self._dist_name}')

    @property
    def ansible_connection_type(self) -> str:
        return self._ansible_connection_type

    @property
    def pytest_is_needed(self) -> bool:
        return self._test_env.get('pytest_is_needed', True)

    @property
    def use_deprecated_ansible(self) -> bool:
        return self._test_env.get('use_deprecated_ansible', False)

    @property
    def ansible_binary(self) -> str:
        if self.use_deprecated_ansible:
            return os.path.join(CONFIG.deprecated_ansible_venv, 'bin', 'ansible')
        return 'ansible'

    @property
    def ansible_playbook_binary(self) -> str:
        if self.use_deprecated_ansible:
            return os.path.join(
                CONFIG.deprecated_ansible_venv,
                'bin',
                'ansible-playbook'
            )
        return 'ansible-playbook'

    @property
    def vm_disk_size(self) -> int:
        return self._test_env.get(
            'vm_disk_size',
            CONFIG.opennebula_config.default_vm_disk_size,
        )

    @property
    def vm_ram_size(self) -> int:
        return self._test_env.get(
            'vm_ram_size',
            CONFIG.opennebula_config.default_vm_ram_size,
        )

    @property
    def dist_arch(self):
        return self._dist_arch

    @property
    def dist_name(self):
        return self._dist_name

    @property
    def dist_version(self):
        return self._dist_version

    @property
    def repositories(self):
        return self._repositories

    @property
    def env_name(self):
        return self._env_name

    @property
    def stats(self):
        return self._stats

    @property
    def vm_ip(self):
        return self._vm_ip

    @property
    def default_ssh_params(self) -> Dict[str, Any]:
        max_keepalive_msgs = (
            CONFIG.tests_exec_timeout // CONFIG.keepalive_interval
        ) + 5
        return {
            'host': self.vm_ip or '',
            'username': 'root',
            'client_keys_files': ['~/.ssh/id_rsa.pub'],
            'disable_known_hosts_check': True,
            'ignore_encrypted_keys': True,
            'logging_level': 'DEBUG' if self._verbose else 'INFO',
            'keepalive_interval': CONFIG.keepalive_interval,
            'keepalive_count_max': max_keepalive_msgs,
        }

    def prepare_repositories(self, repositories: List[dict]) -> List[dict]:
        if self.dist_name in CONFIG.rhel_flavors:
            return repositories
        for repo in repositories:
            self._logger.debug('Repository initial state: %s', repo)
            if not repo['url'].startswith('deb'):
                continue
            url_parts = repo['url'].split(' ')
            if url_parts[1].startswith('['):
                continue
            url_parts.insert(1, f'[arch={self.dist_arch}]')
            repo['url'] = ' '.join(url_parts)
            self._logger.debug('Repository modified state: %s', repo)
        return repositories

    def add_credentials_to_build_repos(self):
        for repo in self._repositories:
            if '-br' not in repo['name']:
                continue
            parsed = urllib.parse.urlparse(repo['url'])
            netloc = parsed.netloc
            if CONFIG.bs_token:
                netloc = f'alts:{CONFIG.bs_token}@{parsed.netloc}'
            url = urllib.parse.urlunparse((
                parsed.scheme,
                netloc,
                parsed.path,
                parsed.params,
                parsed.query,
                parsed.fragment,
            ))
            if (self.dist_name in CONFIG.debian_flavors
                    and not repo['url'].startswith('deb ')):
                url = f'deb {url} ./'
                self._logger.info('Modified repo url: %s', url)
            repo['url'] = url
        self._logger.info('Repositories: %s', self._repositories)

    def __init_task_logger(self, log_file):
        """
        Task logger initialization, configures a test task   logger to write
        output to the given log file.

        Parameters
        ----------
        log_file : str
            Task log file path.

        Returns
        -------
        logging.Handler
            Task logging handler.
        """
        handler = logging.StreamHandler(
            gzip.open(log_file, 'wt', encoding='utf-8'),
        )
        handler.setLevel(logging.DEBUG)
        formatter = logging.Formatter(
            "%(asctime)s %(levelname)-8s]: %(message)s",
            "%H:%M:%S %d.%m.%y",
        )
        handler.setFormatter(formatter)
        self._logger.addHandler(handler)
        return handler

    def __close_task_logger(self, task_handler):
        """
        Closes the specified task log handler and removes it from the current
        test task logger.

        Parameters
        ----------
        task_handler : logging.Handler
            Task log handler.
        """
        try:
            task_handler.flush()
            task_handler.close()
            self._logger.handlers.remove(task_handler)
        except ValueError:
            pass

    # TODO: Think of better implementation
    def _create_work_dir(self):
        if not self._work_dir or not os.path.exists(self._work_dir):
            self._work_dir = Path(
                tempfile.mkdtemp(prefix=self.TEMPFILE_PREFIX)
            )
        return self._work_dir

    # TODO: Think of better implementation
    def _create_artifacts_dir(self):
        if not self._work_dir:
            self._work_dir = self._create_work_dir()
        path = os.path.join(self._work_dir, 'artifacts')
        if not os.path.exists(path):
            os.mkdir(path)
        return path

    def __del__(self):
        self.stop_env()
        self.erase_work_dir()

    def _render_template(self, template_name, result_file_path, **kwargs):
        template = self._template_lookup.get_template(template_name)
        with open(result_file_path, 'wt') as f:
            content = template.render(**kwargs)
            f.write(content)

    def _create_ansible_inventory_file(self):
        self._inventory_file_path = os.path.join(
            self._work_dir,
            self.ANSIBLE_INVENTORY_FILE,
        )
        self._render_template(
            f'{self.ANSIBLE_INVENTORY_FILE}.tmpl',
            self._inventory_file_path,
            env_name=self.env_name,
            vm_ip=self.vm_ip,
            connection_type=self.ansible_connection_type,
        )

    def _render_tf_main_file(self):
        """
        Renders main Terraform file for the instance managing

        Returns:

        """
        raise NotImplementedError

    def _render_tf_variables_file(self):
        """
        Renders Terraform variables file

        Returns:

        """
        raise NotImplementedError

    def _detect_full_package_name(
        self,
        package_name: str,
        package_version: Optional[str] = None,
    ) -> str:
        full_pkg_name = package_name
        if package_version:
            delimiter = '='
            if self.pkg_manager in ('yum', 'dnf'):
                delimiter = '-'
            full_pkg_name = f'{package_name}{delimiter}{package_version}'
        return full_pkg_name

    # First step
    def prepare_work_dir_files(self, create_ansible_inventory=False):
        # In case if you've removed worker folder, recreate one
        if not self._work_dir or not os.path.exists(self._work_dir):
            self._work_dir = self._create_work_dir()
            self._artifacts_dir = self._create_artifacts_dir()
        try:
            copy_list = [
                self.ANSIBLE_CONFIG,
                self.ANSIBLE_PLAYBOOK,
                self.ANSIBLE_TEMPLATES_DIR,
            ]
            # Write resources that are not templated into working directory
            for ansible_file in copy_list:
                src_path = os.path.join(RESOURCES_DIR, ansible_file)
                dst_path = os.path.join(self._work_dir, ansible_file)
                if os.path.isdir(src_path):
                    shutil.copytree(src_path, dst_path)
                else:
                    shutil.copy(src_path, dst_path)
            shutil.copy(
                os.path.join(self._class_resources_dir, self.TF_VERSIONS_FILE),
                os.path.join(self._work_dir, self.TF_VERSIONS_FILE),
            )
            # Copy integrity tests into working directory
            self._integrity_tests_dir = os.path.join(
                self._work_dir,
                self.INTEGRITY_TESTS_DIR,
            )
            shutil.copytree(
                os.path.join(RESOURCES_DIR, self.INTEGRITY_TESTS_DIR),
                self._integrity_tests_dir,
            )

            self._create_ansible_inventory_file()
            self._render_tf_main_file()
            self._render_tf_variables_file()
        except Exception as e:
            raise WorkDirPreparationError(
                'Cannot create working directory and needed files'
            ) from e

    def get_test_executor_params(self) -> dict:
        return {
            'connection_type': self.ansible_connection_type,
            'container_name': str(self.env_name),
            'logger': self._logger,
            'ssh_params': self.default_ssh_params,
        }

<<<<<<< HEAD
    def run_third_party_tests(self):
        if not self._test_configuration:
            return
        executors_mapping = {
            '.bats': BatsExecutor,
            '.sh': ShellExecutor,
            '.yml': AnsibleExecutor,
            '.yaml': AnsibleExecutor,
        }
        executor_params = self.get_test_executor_params()
        for test in self._test_configuration['tests']:
            git_ref = test.get('git_ref', 'master')
            repo_url = test['url']
            test_dir = test['test_dir']
            tests_to_run = test.get('tests_to_run', [])
            repo_url = (
                prepare_gerrit_repo_url(repo_url)
                if 'gerrit' in repo_url
                else repo_url
            )
            test_repo_path = self.clone_third_party_repo(repo_url, git_ref)
            if not test_repo_path:
                continue
            workdir = f'/tests/{test_repo_path.name}/{test_dir}'
            for file in Path(test_repo_path, test_dir).iterdir():
                self._raise_if_aborted()
                if tests_to_run and file.name not in tests_to_run:
                    continue
                executor_class = executors_mapping.get(file.suffix)
                if not executor_class:
                    continue
                executor: Union[
                    AnsibleExecutor,
                    BatsExecutor,
                    ShellExecutor,
                ] = executor_class(**executor_params)
                self._logger.debug(
                    'Running the third party test %s on %s...',
                    file.name,
                    self.env_name,
                )
                try:
                    self.run_third_party_test(
                        executor=executor,
                        cmd_args=[file.name],
                        docker_args=['--workdir', workdir],
                        workdir=workdir,
                        artifacts_key=f'third_party_test_{file.name}',
                        additional_section_name=THIRD_PARTY_SECTION_NAME,
                        env_vars=self._test_env.get('extra_env_vars', []),
                    )
                except ThirdPartyTestError:
                    pass
                except Exception:
                    self._logger.exception(
                        'An unknown error occurred during the test execution'
                    )
            git_reset_hard(test_repo_path, self._logger)

    def get_system_info_commands_list(self) -> Dict[str, str]:
        self._logger.debug('Returning default system info commands list')
        basic_commands = BASE_SYSTEM_INFO_COMMANDS.copy()
        if self._dist_name in CONFIG.rhel_flavors:
            basic_commands['Installed packages'] = 'rpm -qa'
            basic_commands['Repositories list'] = (
                f'{self.pkg_manager} repolist'
            )
            basic_commands['Repositories details'] = (
                'find /etc/yum.repos.d/ -type f -exec cat {} +'
            )
        else:
            basic_commands['Installed packages'] = 'dpkg -l'
            basic_commands['Repositories list'] = 'apt-cache policy'
            basic_commands['Repositories details'] = (
                'find /etc/apt/ -type f -name *.list* -o -name *.sources* '
                '-exec cat {} +'
            )
        return basic_commands

    @command_decorator(
        'system_info',
        'System information commands block is failed',
    )
    def run_system_info_commands(self):
        self._logger.info('Starting system info section')
        errored_commands = {}
        successful_commands = {}
        error_output = ''
        executor_params = self.get_test_executor_params()
        executor_params['timeout'] = CONFIG.commands_exec_timeout
        for section, cmd in self.get_system_info_commands_list().items():
            try:
                cmd_as_list = cmd.split(' ')
                binary, *args = cmd_as_list
                result = CommandExecutor(binary, **executor_params).run(args)
                output = '\n'.join([result.stdout, result.stderr])
                if result.is_successful():
                    successful_commands[section] = output
                else:
                    errored_commands[section] = output
            except Exception as e:
                errored_commands[section] = str(e)
        success_output = '\n\n'.join((
            section + '\n' + section_out
            for section, section_out in successful_commands.items()
        ))
        if errored_commands:
            error_output = '\n\n'.join((
                section + '\n' + section_out
                for section, section_out in errored_commands.items()
            ))
        final_output = f'System info commands:\n{success_output}'
        if error_output:
            final_output += (
                f'\n\nCommands that have failed to run:\n{error_output}'
            )
        self._logger.info('System info section is finished')
        return 0, final_output, ''

=======
>>>>>>> 8ed73dc0
    def __terraform_init(self):
        lock = None
        lock_fileno = None
        try:
            lock = open(TF_INIT_LOCK_PATH, 'a+')
            lock_fileno = lock.fileno()
            while True:
                try:
                    fcntl.flock(lock_fileno, fcntl.LOCK_EX | fcntl.LOCK_NB)
                except BlockingIOError:
                    time.sleep(1)
                else:
                    break
            return local['terraform'].with_cwd(self._work_dir).run(
                ('init', '-no-color'),
                timeout=CONFIG.provision_timeout,
            )
        finally:
            if lock_fileno:
                fcntl.flock(lock_fileno, fcntl.LOCK_UN)
            if lock:
                lock.close()

    # After: prepare_work_dir_files
    @command_decorator(
        'initialize_terraform',
        'Cannot initialize terraform',
        exception_class=TerraformInitializationError,
    )
    def initialize_terraform(self):
        self._logger.info(
            'Initializing Terraform environment for %s...',
            self.env_name,
        )
        self._logger.debug('Running "terraform init" command')
        attempts = 5
        recorded_exc = None
        while attempts > 0:
            try:
                return self.__terraform_init()
            except Exception as e:
                recorded_exc = e
                attempts -= 1
                time.sleep(random.randint(5, 10))
        if attempts == 0 and recorded_exc:
            return 1, '', str(recorded_exc)

    # After: initialize_terraform
    @command_decorator(
        'start_environment',
        'Cannot start environment',
        exception_class=StartEnvironmentError,
        is_abortable=False,
    )
    def start_env(self):
        self._logger.info(
            'Starting the environment %s...',
            self.env_name,
        )
        self._logger.debug('Running "terraform apply --auto-approve" command')
        cmd_args = ['apply', '--auto-approve', '-no-color']
        if self.TF_VARIABLES_FILE:
            cmd_args.extend(['--var-file', self.TF_VARIABLES_FILE])
        return local['terraform'].with_cwd(self._work_dir).run(
            args=cmd_args,
            retcode=None,
            timeout=CONFIG.provision_timeout,
        )

    # After: start_env
    @command_decorator(
        'initial_provision',
        'Cannot run initial provision',
        exception_class=ProvisionError,
    )
    def initial_provision(self, verbose=False):
        # To pass dictionary into Ansible variables we need to pass
        # variables itself as a dictionary thus doing this weird
        # temporary dictionary
        var_dict = {
            'repositories': self._repositories,
            'integrity_tests_dir': self._integrity_tests_dir,
            'connection_type': self.ansible_connection_type,
            'pytest_is_needed': self.pytest_is_needed,
            'development_mode': CONFIG.development_mode,
            'centos_6_epel_release_url': CONFIG.centos_6_epel_release_url,
            'package_proxy': CONFIG.package_proxy,
        }
        cmd_args = [
            '-i',
            self.ANSIBLE_INVENTORY_FILE,
            self.ANSIBLE_PLAYBOOK,
            '-e',
            f'{var_dict}',
            '-t',
            'initial_provision',
        ]
        self._logger.info('Command args: %s', cmd_args)
        if verbose:
            cmd_args.append('-vvvv')
        cmd_args_str = ' '.join(cmd_args)
        self._logger.info('Provisioning the environment %s...', self.env_name)
        self._logger.debug(
            'Running "ansible-playbook %s" command',
            cmd_args_str,
        )
        return local[self.ansible_playbook_binary].with_cwd(self._work_dir).run(
            args=cmd_args,
            retcode=None,
            timeout=CONFIG.provision_timeout,
        )

    def get_system_info_commands_list(self) -> Dict[str, str]:
        self._logger.debug('Returning default system info commands list')
        basic_commands = BASE_SYSTEM_INFO_COMMANDS.copy()
        if self._dist_name in CONFIG.rhel_flavors:
            basic_commands['Installed packages'] = 'rpm -qa'
            basic_commands['Repositories list'] = (
                f'{self.pkg_manager} repolist'
            )
            basic_commands['Repositories details'] = (
                'find /etc/yum.repos.d/ -type f -exec cat {} +'
            )
        else:
            basic_commands['Installed packages'] = 'dpkg -l'
            basic_commands['Repositories list'] = 'apt-cache policy'
            basic_commands['Repositories details'] = (
                'find /etc/apt/ -type f -name *.list* -o -name *.sources* '
                '-exec cat {} +'
            )
        return basic_commands

    @command_decorator(
        'system_info',
        'System information commands block is failed',
    )
    def run_system_info_commands(self):
        self._logger.info('Starting system info section')
        errored_commands = {}
        successful_commands = {}
        error_output = ''
        executor_params = self.get_test_executor_params()
        executor_params['timeout'] = CONFIG.commands_exec_timeout
        for section, cmd in self.get_system_info_commands_list().items():
            try:
                cmd_as_list = cmd.split(' ')
                binary, *args = cmd_as_list
                result = CommandExecutor(binary, **executor_params).run(args)
                output = '\n'.join([result.stdout, result.stderr])
                if result.is_successful():
                    successful_commands[section] = output
                else:
                    errored_commands[section] = output
            except Exception as e:
                errored_commands[section] = str(e)
        success_output = '\n\n'.join((
            section + '\n' + section_out
            for section, section_out in successful_commands.items()
        ))
        if errored_commands:
            error_output = '\n\n'.join((
                section + '\n' + section_out
                for section, section_out in errored_commands.items()
            ))
        final_output = f'System info commands:\n{success_output}'
        if error_output:
            final_output += (
                f'\n\nCommands that have failed to run:\n{error_output}'
            )
        self._logger.info('System info section is finished')
        return 0, final_output, ''

    @command_decorator(
        'install_package',
        'Cannot install package',
        exception_class=InstallPackageError,
    )
    def install_package(
        self,
        package_name: str,
        package_version: Optional[str] = None,
        module_name: Optional[str] = None,
        module_stream: Optional[str] = None,
        module_version: Optional[str] = None,
    ):
        full_pkg_name = self._detect_full_package_name(
            package_name,
            package_version=package_version,
        )

        self._logger.info(
            'Installing %s on %s...',
            full_pkg_name,
            self.env_name,
        )
        cmd_args = [
            '-i',
            self.ANSIBLE_INVENTORY_FILE,
            self.ANSIBLE_PLAYBOOK,
            '-e',
            f'pkg_name={full_pkg_name}',
        ]
        if module_name and module_stream and module_version:
            cmd_args.extend([
                '-e',
                f'module_name={module_name}',
                '-e',
                f'module_stream={module_stream}',
                '-e',
                f'module_version={module_version}',
            ])
        cmd_args.extend(['-t', 'install_package'])
        cmd_args_str = ' '.join(cmd_args)
        self._logger.debug(
            'Running "ansible-playbook %s" command',
            cmd_args_str,
        )
        return local[self.ansible_playbook_binary].with_cwd(self._work_dir).run(
            args=cmd_args,
            retcode=None,
            timeout=CONFIG.provision_timeout,
        )

    @command_decorator(
        'uninstall_package',
        'Cannot uninstall package',
        exception_class=UninstallPackageError,
    )
    def uninstall_package(
        self,
        package_name: str,
        package_version: Optional[str] = None,
        module_name: Optional[str] = None,
        module_stream: Optional[str] = None,
        module_version: Optional[str] = None,
    ):
        if package_name in CONFIG.uninstall_excluded_pkgs:
            return 0, '', ''

        full_pkg_name = self._detect_full_package_name(
            package_name, package_version=package_version
        )

        self._logger.info(
            'Uninstalling %s from %s...',
            full_pkg_name,
            self.env_name,
        )
        cmd_args = [
            '-i',
            self.ANSIBLE_INVENTORY_FILE,
            self.ANSIBLE_PLAYBOOK,
            '-e',
            f'pkg_name={full_pkg_name}',
        ]
        if module_name and module_stream and module_version:
            cmd_args.extend([
                '-e',
                f'module_name={module_name}',
                '-e',
                f'module_stream={module_stream}',
                '-e',
                f'module_version={module_version}',
            ])
        cmd_args.extend(['-t', 'uninstall_package'])
        cmd_args_str = ' '.join(cmd_args)
        self._logger.debug(
            'Running "ansible-playbook %s" command',
            cmd_args_str,
        )
        return local[self.ansible_playbook_binary].with_cwd(self._work_dir).run(
            args=cmd_args,
            retcode=None,
            timeout=CONFIG.provision_timeout,
        )

    @command_decorator(
        'package_integrity_tests',
        'Package integrity tests failed',
        exception_class=PackageIntegrityTestsError,
        additional_section_name=TESTS_SECTION_NAME,
    )
    def run_package_integrity_tests(
        self,
        package_name: str,
        package_version: Optional[str] = None,
    ):
        """
        Run basic integrity tests for the package

        Parameters
        ----------
        package_name:       str
            Package name
        package_version:    optional, str
            Package version

        Returns
        -------
        tuple
            Exit code, stdout and stderr from executed command

        """
        cmd_args = [
            '--tap-stream',
            '--tap-files',
            '--tap-outdir',
            self._artifacts_dir,
            '--hosts',
            'ansible://all',
            '--ansible-inventory',
            self._inventory_file_path,
            '--package-name',
            package_name,
        ]
        if self.ansible_connection_type == 'ssh':
            cmd_args.append('--force-ansible')
        full_pkg_name = package_name
        if package_version:
            full_pkg_name = f'{package_name}-{package_version}'
            cmd_args.extend(('--package-version', package_version))
        cmd_args.append('tests')
        self._logger.info(
            'Running package integrity tests for %s on %s...',
            full_pkg_name,
            self.env_name,
        )
        return local['py.test'].with_cwd(self._integrity_tests_dir).run(
            args=cmd_args,
            retcode=None,
            timeout=CONFIG.tests_exec_timeout,
        )

    @staticmethod
    def prepare_gerrit_repo_url(url: str) -> str:
        parsed = urllib.parse.urlparse(url)
        if CONFIG.gerrit_username:
            netloc = f'{CONFIG.gerrit_username}@{parsed.netloc}'
        else:
            netloc = parsed.netloc
        return urllib.parse.urlunparse(
            (
                parsed.scheme,
                netloc,
                parsed.path,
                parsed.params,
                parsed.query,
                parsed.fragment,
            )
        )

    def clone_third_party_repo(
        self,
        repo_url: str,
        git_ref: str,
    ) -> Optional[Path]:
        git_repo_path = None
        if repo_url.endswith('.git'):
            func = clone_git_repo
        elif 'gerrit' in repo_url:
            func = clone_gerrit_repo
        else:
            self._logger.debug('An unknown repository format, skipping')
            return git_repo_path
        repo_name = os.path.basename(repo_url)
        repo_reference_dir = None
        if CONFIG.git_reference_directory:
            repo_reference_dir = os.path.join(
                CONFIG.git_reference_directory, repo_name)
        try:
            return func(
                repo_url,
                git_ref,
                self._work_dir,
                self._logger,
                reference_directory=repo_reference_dir
            )
        except (ProcessExecutionError, ProcessTimedOut):
            return None

    def run_third_party_test(
        self,
        executor: Union[AnsibleExecutor, BatsExecutor, ShellExecutor],
        cmd_args: List[str],
        docker_args: Optional[List[str]] = None,
        workdir: str = '',
        artifacts_key: str = '',
        additional_section_name: str = '',
        env_vars: Optional[List[str]] = None,
    ):
        raise NotImplementedError

    def sort_tests(self, tests_dir: Path) -> List[Path]:
        tests_list = list(tests_dir.iterdir())
        tests_list.sort()
        organized_tests_list = []
        init = None
        install = None
        for test in tests_list:
            if test.is_dir():
                # Usually ansible directory will contain 0_init.yml
                if test.name == 'ansible':
                    ansible_init = Path(test, '0_init.yml')
                    if ansible_init.exists():
                        init = ansible_init
                continue
            if test.name in self.INIT_TESTS:
                init = test
                continue
            elif test.name == '0_install':
                install = test
                continue
            else:
                organized_tests_list.append(test)
        # 0_init should be the first, 0_install should be the second
        if install:
            organized_tests_list.insert(0, install)
        if init:
            organized_tests_list.insert(0, init)
        return organized_tests_list

    def run_third_party_tests(self):
        if not self._test_configuration:
            return
        executors_mapping = {
            '.bats': BatsExecutor,
            '.sh': ShellExecutor,
            '.yml': AnsibleExecutor,
            '.yaml': AnsibleExecutor,
            '': ShellExecutor,
        }
        executor_params = self.get_test_executor_params()
        executor_params['timeout'] = CONFIG.tests_exec_timeout
        for test in self._test_configuration['tests']:
            git_ref = test.get('git_ref', 'master')
            repo_url = test['url']
            test_dir = test['test_dir']
            tests_to_run = test.get('tests_to_run', [])
            repo_url = (
                self.prepare_gerrit_repo_url(repo_url)
                if 'gerrit' in repo_url
                else repo_url
            )
            test_repo_path = self.clone_third_party_repo(repo_url, git_ref)
            if not test_repo_path:
                continue
            workdir = os.path.join(
                CONFIG.tests_base_dir,
                test_repo_path.name,
                test_dir,
            )
            tests_list = self.sort_tests(Path(test_repo_path, test_dir))
            for test_file in tests_list:
                if tests_to_run and test_file.name not in tests_to_run:
                    continue
                executor_class = executors_mapping.get(test_file.suffix)
                if not executor_class:
                    self._logger.warning(
                        'Cannot get executor for test %s',
                        test_file
                    )
                    continue
                executor: Union[
                    AnsibleExecutor,
                    BatsExecutor,
                    ShellExecutor,
                ] = executor_class(**executor_params)
                self._logger.debug(
                    'Running the third party test %s on %s...',
                    test_file.name,
                    self.env_name,
                )
                try:
                    key = f'{THIRD_PARTY_SECTION_NAME}_test_{test_file.name}'
                    self.run_third_party_test(
                        executor=executor,
                        cmd_args=[test_file.name],
                        docker_args=['--workdir', workdir],
                        workdir=workdir,
                        artifacts_key=key,
                        additional_section_name=THIRD_PARTY_SECTION_NAME,
                        env_vars=self._test_env.get('extra_env_vars', []),
                    )
                except ThirdPartyTestError:
                    pass
                except Exception:
                    self._logger.exception(
                        'An unknown error occurred during the test execution'
                    )
            git_reset_hard(test_repo_path, self._logger)

    def publish_artifacts_to_storage(self):
        # Should upload artifacts from artifacts directory to preferred
        # artifacts storage (S3, Minio, etc.)

        if CONFIG.logs_uploader_config.skip_artifacts_upload:
            self._logger.warning(
                'Skipping artifacts upload due to configuration',
            )
            return

        def replace_host_name(log_string) -> str:
            return re.sub(r'\[local\]', f'[{self._task_id}', log_string)

        def write_to_file(file_base_name: str, artifacts_section: dict):
            log_file_path = os.path.join(
                self._artifacts_dir,
                f'{file_base_name}_{self._task_id}.log',
            )
            with open(log_file_path, 'wb') as fd:
                stdout_ = replace_host_name(artifacts_section["stdout"])
                file_content = (
                    f'\nTask ID: {self._task_id}\n'
                    f'Time: {datetime.datetime.utcnow().isoformat()}\n'
                    f'Exit code: {artifacts_section["exit_code"]}\n'
                    f'Stdout:\n\n{stdout_}'
                )
                if artifacts_section.get('stderr'):
                    stderr = replace_host_name(artifacts_section["stderr"])
                    file_content += f'\n\nStderr:\n\n{stderr}'
                fd.write(gzip.compress(file_content.encode()))

        for artifact_key, content in self.artifacts.items():
            if artifact_key in TESTS_SECTIONS_NAMES:
                for inner_artifact_key, inner_content in content.items():
                    log_base_name = inner_artifact_key
                    if not log_base_name.startswith(artifact_key):
                        log_base_name = f'{artifact_key}_{inner_artifact_key}'
                    write_to_file(log_base_name, inner_content)
            elif artifact_key == 'initialize_terraform':
                stdout = content['stdout']
                content['stdout'] = f'Task ID: {self._task_id}\n\n{stdout}'
                write_to_file(artifact_key, content)
            else:
                write_to_file(artifact_key, content)

        upload_dir = os.path.join(
            CONFIG.logs_uploader_config.artifacts_root_directory,
            self._task_id,
        )
        try:
            artifacts = self._uploader.upload(
                self._artifacts_dir,
                upload_dir=upload_dir,
            )
            self._uploaded_logs = artifacts
        except UploadError as e:
            raise PublishArtifactsError from e

    # After: install_package and run_tests
    @command_decorator(
        'stop_environment',
        'Cannot destroy environment',
        exception_class=StopEnvironmentError,
        is_abortable=False,
    )
    def stop_env(self):
        if os.path.exists(self._work_dir):
            self._logger.info(
                'Destroying the environment %s...',
                self.env_name,
            )
            self._logger.debug(
                'Running "terraform destroy --auto-approve" command'
            )
            cmd_args = ['destroy', '--auto-approve', '-no-color']
            if self.TF_VARIABLES_FILE:
                cmd_args.extend(['--var-file', self.TF_VARIABLES_FILE])
            return local['terraform'].with_cwd(self._work_dir).run(
                args=cmd_args,
                retcode=None,
                timeout=CONFIG.provision_timeout,
            )

    def erase_work_dir(self):
        if self._work_dir and os.path.exists(self._work_dir):
            self._logger.info('Erasing working directory...')
            try:
                shutil.rmtree(self._work_dir)
            except Exception as e:
                self._logger.error(
                    'Error while erasing working directory: %s',
                    e,
                )
            else:
                self._logger.info('Working directory was successfully removed')

    def setup(self, skip_provision: bool = False):
        self._stats['started_at'] = datetime.datetime.utcnow().isoformat()
        self.prepare_work_dir_files()
        self._task_log_file = os.path.join(
            self._work_dir,
            f'alts-{self._task_id}-{self._dist_arch}.log',
        )
        self._task_log_handler = self.__init_task_logger(self._task_log_file)
        self.initialize_terraform()
        self.start_env()
        if not skip_provision:
            self.initial_provision()

    def teardown(self, publish_artifacts: bool = True):
        try:
            self.stop_env()
        except Exception as e:
            self._logger.error('Error while stop environment: %s', e)
        if publish_artifacts:
            try:
                self.publish_artifacts_to_storage()
            except Exception as e:
                self._logger.exception(
                    'Exception while publishing artifacts: %s',
                    str(e),
                )
            finally:
                if not self._uploaded_logs:
                    self._uploaded_logs = []
                if self._task_log_handler:
                    self.__close_task_logger(self._task_log_handler)
                    if not CONFIG.logs_uploader_config.skip_artifacts_upload:
                        self._uploaded_logs.append(
                            self._uploader.upload_single_file(
                                self._task_log_file
                            )
                        )

        self.erase_work_dir()

    @staticmethod
    def init_test_task_logger(task_id, arch, verbose: bool = False):
        """
        Test task logger initialization.

        Returns
        -------
        logging.Logger
            Test task logger.
        """
        logger = logging.getLogger(f'test_task-{task_id}-{arch}-logger')
        logger.handlers = []
        log_level = logging.DEBUG if verbose else logging.INFO
        logger.setLevel(log_level)
        formatter = logging.Formatter(
            "%(asctime)s %(levelname)-8s: %(message)s",
            "%H:%M:%S %d.%m.%y",
        )
        handler = logging.StreamHandler()
        handler.setLevel(log_level)
        handler.setFormatter(formatter)
        logger.addHandler(handler)
        return logger

    def reboot_target(self, reboot_timeout: int = 300) -> bool:
        ansible = local[self.ansible_binary]
        cmd_args = (
            '-i',
            str(self.ANSIBLE_INVENTORY_FILE),
            '-m',
            'reboot',
            '-a',
            f'reboot_timeout={reboot_timeout}',
            'all',
        )
        exit_code, stdout, stderr = ansible.with_cwd(self._work_dir).run(
            args=cmd_args,
            retcode=None,
            timeout=CONFIG.provision_timeout,
        )
        if exit_code == 0:
            return True
        self._logger.error(
            'Unable to connect to VM. Stdout: %s\nStderr: %s',
            stdout,
            stderr,
        )
        return False

    def _raise_if_aborted(self):
        if self._task_is_aborted():
            self.already_aborted = True
            raise AbortedTestTask


class GenericVMRunner(BaseRunner):
    VM_RESTART_OUTPUT_TRIGGER = '>>>VMRESTART<<<'

    def __init__(
        self,
        task_id: str,
        dist_name: str,
        dist_version: Union[str, int],
        repositories: Optional[List[dict]] = None,
        dist_arch: str = 'x86_64',
        test_configuration: Optional[dict] = None,
        verbose: bool = False,
    ):
        super().__init__(
            task_id,
            dist_name,
            dist_version,
            repositories=repositories,
            dist_arch=dist_arch,
            test_configuration=test_configuration,
            verbose=verbose,
        )
        self._tests_dir = CONFIG.tests_base_dir
        self._ssh_client: Optional[AsyncSSHClient] = None

    def _wait_for_ssh(self, retries=60):
        ansible = local[self.ansible_binary]
        cmd_args = ('-i', self.ANSIBLE_INVENTORY_FILE, '-m', 'ping', 'all')
        stdout = None
        stderr = None
        exit_code = 0
        while retries > 0:
            exit_code, stdout, stderr = ansible.with_cwd(self._work_dir).run(
                args=cmd_args,
                retcode=None,
            )
            if exit_code == 0:
                return exit_code, stdout, stderr
            retries -= 1
            time.sleep(10)
        self._logger.error(
            'Unable to connect to VM. Stdout: %s\nStderr: %s',
            stdout,
            stderr,
        )
        return exit_code, stdout, stderr

    @command_decorator(
        'start_environment',
        'Cannot start environment',
        exception_class=StartEnvironmentError,
        is_abortable=False,
    )
    def start_env(self):
        super().start_env()
        # VM gets its IP address only after deploy.
        # To extract it, the `vm_ip` output should be defined
        # in Terraform main file.
        exit_code, stdout, stderr = local['terraform'].with_cwd(
            self._work_dir).run(
            args=('output', '-raw',  '-no-color', 'vm_ip'),
            retcode=None,
            timeout=CONFIG.provision_timeout,
        )
        if exit_code != 0:
            error_message = f'Cannot get VM IP: {stderr}'
            self._logger.error(error_message)
            return exit_code, stdout, stderr
        self._vm_ip = stdout
        # Because we don't know about a VM's IP before its creating
        # And get an IP after launch of terraform script
        self._create_ansible_inventory_file()
        self._logger.info('Waiting for SSH port to be available')
        exit_code, stdout, stderr = self._wait_for_ssh()
        if exit_code:
            self._logger.error(
                'Machine %s is started, but SSH connection is not working',
                self.env_name,
            )
        else:
            self._logger.info('Machine is available for SSH connection')
        return exit_code, stdout, stderr

    def setup(self, skip_provision: bool = False):
        super().setup(skip_provision=skip_provision)
        params = self.default_ssh_params
        params['timeout'] = CONFIG.provision_timeout
        self._ssh_client = AsyncSSHClient(**params)

    def clone_third_party_repo(
            self,
            repo_url: str,
            git_ref: str,
    ) -> Optional[Path]:
        git_repo_path = super().clone_third_party_repo(repo_url, git_ref)
        if not git_repo_path:
            return
        if self._ssh_client:
            repo_path = Path(
                self._tests_dir,
                Path(repo_url).name.replace('.git', ''),
            )
            cmd = (f'[ if -e {repo_path} ] then; cd {repo_path} && git pull; '
                   f'else cd {self._tests_dir} && git clone {repo_url}; fi')
            self._ssh_client.sync_run_command(cmd)
            repo_path = Path(
                self._tests_dir,
                Path(repo_url).name.replace('.git', ''),
            )
            command = f'git fetch origin && git checkout {git_ref}'
            if 'gerrit' in repo_url:
                command = prepare_gerrit_command(git_ref)
            result = self._ssh_client.sync_run_command(
                f'cd {repo_path} && {command}',
            )
            if not result.is_successful():
                self._logger.error(
                    'Cannot prepare git repository:\n%s',
                    result.stderr,
                )
                return
        return git_repo_path

    @command_decorator(
        '',
        'Third party tests failed',
        exception_class=ThirdPartyTestError,
    )
    def run_third_party_test(
            self,
            executor: Union[AnsibleExecutor, BatsExecutor, ShellExecutor],
            cmd_args: List[str],
            docker_args: Optional[List[str]] = None,
            workdir: str = '',
            artifacts_key: str = '',
            additional_section_name: str = '',
            env_vars: Optional[List[str]] = None,
    ):
        result = executor.run_ssh_command(
            cmd_args=cmd_args,
            workdir=workdir,
            env_vars=env_vars,
        )
        if (self.VM_RESTART_OUTPUT_TRIGGER in result.stdout
                or self.VM_RESTART_OUTPUT_TRIGGER in result.stderr):
            reboot_result = self.reboot_target()
            if not reboot_result:
                exit_code = 1
                stderr = result.stderr + '\n\nReboot failed'
                return exit_code, result.stdout, stderr
        return result.model_dump().values()<|MERGE_RESOLUTION|>--- conflicted
+++ resolved
@@ -17,6 +17,7 @@
 from plumbum import local, ProcessExecutionError, ProcessTimedOut
 
 from alts.shared.exceptions import (
+    AbortedTestTask,
     InstallPackageError,
     PackageIntegrityTestsError,
     ProvisionError,
@@ -31,11 +32,7 @@
 from alts.shared.types import ImmutableDict
 from alts.shared.uploaders.base import BaseLogsUploader, UploadError
 from alts.shared.uploaders.pulp import PulpLogsUploader
-<<<<<<< HEAD
-from alts.shared.exceptions import AbortedTestTask
-=======
 from alts.shared.utils.asyncssh import AsyncSSHClient
->>>>>>> 8ed73dc0
 from alts.shared.utils.git_utils import (
     clone_gerrit_repo,
     clone_git_repo,
@@ -536,128 +533,6 @@
             'ssh_params': self.default_ssh_params,
         }
 
-<<<<<<< HEAD
-    def run_third_party_tests(self):
-        if not self._test_configuration:
-            return
-        executors_mapping = {
-            '.bats': BatsExecutor,
-            '.sh': ShellExecutor,
-            '.yml': AnsibleExecutor,
-            '.yaml': AnsibleExecutor,
-        }
-        executor_params = self.get_test_executor_params()
-        for test in self._test_configuration['tests']:
-            git_ref = test.get('git_ref', 'master')
-            repo_url = test['url']
-            test_dir = test['test_dir']
-            tests_to_run = test.get('tests_to_run', [])
-            repo_url = (
-                prepare_gerrit_repo_url(repo_url)
-                if 'gerrit' in repo_url
-                else repo_url
-            )
-            test_repo_path = self.clone_third_party_repo(repo_url, git_ref)
-            if not test_repo_path:
-                continue
-            workdir = f'/tests/{test_repo_path.name}/{test_dir}'
-            for file in Path(test_repo_path, test_dir).iterdir():
-                self._raise_if_aborted()
-                if tests_to_run and file.name not in tests_to_run:
-                    continue
-                executor_class = executors_mapping.get(file.suffix)
-                if not executor_class:
-                    continue
-                executor: Union[
-                    AnsibleExecutor,
-                    BatsExecutor,
-                    ShellExecutor,
-                ] = executor_class(**executor_params)
-                self._logger.debug(
-                    'Running the third party test %s on %s...',
-                    file.name,
-                    self.env_name,
-                )
-                try:
-                    self.run_third_party_test(
-                        executor=executor,
-                        cmd_args=[file.name],
-                        docker_args=['--workdir', workdir],
-                        workdir=workdir,
-                        artifacts_key=f'third_party_test_{file.name}',
-                        additional_section_name=THIRD_PARTY_SECTION_NAME,
-                        env_vars=self._test_env.get('extra_env_vars', []),
-                    )
-                except ThirdPartyTestError:
-                    pass
-                except Exception:
-                    self._logger.exception(
-                        'An unknown error occurred during the test execution'
-                    )
-            git_reset_hard(test_repo_path, self._logger)
-
-    def get_system_info_commands_list(self) -> Dict[str, str]:
-        self._logger.debug('Returning default system info commands list')
-        basic_commands = BASE_SYSTEM_INFO_COMMANDS.copy()
-        if self._dist_name in CONFIG.rhel_flavors:
-            basic_commands['Installed packages'] = 'rpm -qa'
-            basic_commands['Repositories list'] = (
-                f'{self.pkg_manager} repolist'
-            )
-            basic_commands['Repositories details'] = (
-                'find /etc/yum.repos.d/ -type f -exec cat {} +'
-            )
-        else:
-            basic_commands['Installed packages'] = 'dpkg -l'
-            basic_commands['Repositories list'] = 'apt-cache policy'
-            basic_commands['Repositories details'] = (
-                'find /etc/apt/ -type f -name *.list* -o -name *.sources* '
-                '-exec cat {} +'
-            )
-        return basic_commands
-
-    @command_decorator(
-        'system_info',
-        'System information commands block is failed',
-    )
-    def run_system_info_commands(self):
-        self._logger.info('Starting system info section')
-        errored_commands = {}
-        successful_commands = {}
-        error_output = ''
-        executor_params = self.get_test_executor_params()
-        executor_params['timeout'] = CONFIG.commands_exec_timeout
-        for section, cmd in self.get_system_info_commands_list().items():
-            try:
-                cmd_as_list = cmd.split(' ')
-                binary, *args = cmd_as_list
-                result = CommandExecutor(binary, **executor_params).run(args)
-                output = '\n'.join([result.stdout, result.stderr])
-                if result.is_successful():
-                    successful_commands[section] = output
-                else:
-                    errored_commands[section] = output
-            except Exception as e:
-                errored_commands[section] = str(e)
-        success_output = '\n\n'.join((
-            section + '\n' + section_out
-            for section, section_out in successful_commands.items()
-        ))
-        if errored_commands:
-            error_output = '\n\n'.join((
-                section + '\n' + section_out
-                for section, section_out in errored_commands.items()
-            ))
-        final_output = f'System info commands:\n{success_output}'
-        if error_output:
-            final_output += (
-                f'\n\nCommands that have failed to run:\n{error_output}'
-            )
-        self._logger.info('System info section is finished')
-        return 0, final_output, ''
-
-=======
->>>>>>> 8ed73dc0
     def __terraform_init(self):
         lock = None
         lock_fileno = None
@@ -710,7 +585,6 @@
         'start_environment',
         'Cannot start environment',
         exception_class=StartEnvironmentError,
-        is_abortable=False,
     )
     def start_env(self):
         self._logger.info(
