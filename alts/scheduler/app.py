--- conflicted
+++ resolved
@@ -205,7 +205,6 @@
 async def schedule_task(task_data: TaskRequestPayload,
                         b_tasks: BackgroundTasks,
                         _=Depends(authenticate_user)) -> JSONResponse:
-<<<<<<< HEAD
     """
     Schedules new tasks in Test System.
 
@@ -223,7 +222,6 @@
     JSONResponse
         JSON-encoded response if task executed successfully or not.
     """
-=======
     # Get only supported runners mapping based on the config
     if isinstance(CONFIG.supported_runners, str) and \
             CONFIG.supported_runners == 'all':
@@ -234,7 +232,6 @@
     else:
         raise ValidationError(f'Misconfiguration found: supported_runners is '
                               f'{CONFIG.supported_runners}')
->>>>>>> 4f60d815
     runner_type = task_data.runner_type
     if runner_type == 'any':
         runner_type = random.choice(list(runner_mapping.keys()))
