variable "one_endpoint" {}
variable "one_username" {}
variable "one_password" {
  sensitive = true
}

provider "opennebula" {
  endpoint      = var.one_endpoint
  username      = var.one_username
  password      = var.one_password
}

data "opennebula_virtual_network" "test_system_network" {
  name = "${opennebula_network}"
}

data "opennebula_templates" "filtered_templates" {
  name_regex = "${template_regex_str}"
  sort_on    = "register_date"
  order      = "ASC" # order from newer to older
}

locals {
  all_templates = data.opennebula_templates.filtered_templates.templates

  # filtering through templates with specific channels
  templates_with_channels = [
    for t in local.all_templates : t
    if length(regexall("\\.${channel}\\.", t.name)) > 0
  ]

  has_templates_with_channels = length(local.templates_with_channels) > 0

  selected_template = (
    local.has_templates_with_channels ? local.templates_with_channels[0] :
    local.all_templates[0]
  )

  disk_0 = local.selected_template.disk[0]
  disk_size = max(
    local.disk_0.size,        # Original disk size from template
    15360,                    # Minimum required size
    local.disk_0.size + 5120  # Original size + 5GB
  )
}

resource "opennebula_virtual_machine" "${vm_name}" {
  name = "${vm_name}"
  template_id = local.selected_template.id
  permissions = "660"
  group = "${opennebula_vm_group}"
  memory = "${vm_ram_size}"

  cpumodel {
    model = "host-passthrough"
  }
  disk {
    image_id = local.disk_0.image_id
    size = local.disk_size
    target = "sda"
  }
  nic {
    network_id = data.opennebula_virtual_network.test_system_network.id
    model      = "virtio"
  }

  context = {
    NETWORK      = "YES"
    HOSTNAME     = "${vm_name}.test.com"
    SSH_PUBLIC_KEY = "$USER[SSH_PUBLIC_KEY]"
  }
}

output "vm_ip" {
  value = opennebula_virtual_machine.${vm_name}.ip
}

output "vm_id" {
  value = opennebula_virtual_machine.${vm_name}.id
}

<<<<<<< HEAD
output "disk_size" {
  value = local.disk_size
=======
output "template_name" {
  value = local.selected_template.name
>>>>>>> 54379750
}<|MERGE_RESOLUTION|>--- conflicted
+++ resolved
@@ -79,11 +79,10 @@
   value = opennebula_virtual_machine.${vm_name}.id
 }
 
-<<<<<<< HEAD
 output "disk_size" {
   value = local.disk_size
-=======
+}
+
 output "template_name" {
   value = local.selected_template.name
->>>>>>> 54379750
 }