name: pytest
on:
  pull_request:
    branches:
      - "**"
jobs:
  build:
    runs-on: ubuntu-latest
    timeout-minutes: 10
    steps:
      - uses: actions/checkout@v3
        name: Check out repository
        with:
          ref: ${{ github.event.pull_request.head.sha }}
      - name: Prepare SSH key
        run: |
          ssh-keygen -t ed25519 -f ~/.ssh/id_rsa -N ''
          cat > ~/.ssh/config <<EOF
            Host localhost
              User $USER
              HostName 127.0.0.1
          EOF
          cat - ~/.ssh/id_rsa.pub > ~/.ssh/authorized_keys
      - name: Prepare binary executors
        run: |
          sudo apt-get install bats ansible
      - name: Prepare python env
        run: |
          python -m venv env
          env/bin/python -m pip install -U pip
          env/bin/python -m pip install -r requirements/scheduler.txt
          env/bin/python -m pip install -r requirements/celery.txt
      - name: Run unit tests (pytest)
        env:
          CELERY_CONFIG_PATH: tests/tests_config.yaml
          SSH_USERNAME: runner
<<<<<<< HEAD
          SSH_PRIVATE_KEY: ~/.ssh/id_rsa.pub
=======
          SSH_PUBLIC_KEY: ~/.ssh/id_rsa.pub
>>>>>>> a16be075
          IGNORE_ENCRYPTED_KEYS: true
        run: set -o pipefail && env/bin/python -m pytest -v --cov-report term-missing:skip-covered
             --cov-report xml:/tmp/coverage.xml --junitxml=/tmp/pytest.xml
             --cov=alts tests/ | tee /tmp/pytest-coverage.txt
      - name: Pytest coverage comment
        uses: MishaKav/pytest-coverage-comment@main
        with:
          pytest-coverage-path: /tmp/pytest-coverage.txt
          pytest-xml-coverage-path: /tmp/coverage.xml
          title: Coverage report for changed files
          badge-title: Total coverage
          hide-badge: false
          hide-report: false
          report-only-changed-files: true
          hide-comment: false
          remove-link-from-badge: false
          junitxml-path: /tmp/pytest.xml<|MERGE_RESOLUTION|>--- conflicted
+++ resolved
@@ -34,11 +34,7 @@
         env:
           CELERY_CONFIG_PATH: tests/tests_config.yaml
           SSH_USERNAME: runner
-<<<<<<< HEAD
-          SSH_PRIVATE_KEY: ~/.ssh/id_rsa.pub
-=======
           SSH_PUBLIC_KEY: ~/.ssh/id_rsa.pub
->>>>>>> a16be075
           IGNORE_ENCRYPTED_KEYS: true
         run: set -o pipefail && env/bin/python -m pytest -v --cov-report term-missing:skip-covered
              --cov-report xml:/tmp/coverage.xml --junitxml=/tmp/pytest.xml
